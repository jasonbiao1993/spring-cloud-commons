--- conflicted
+++ resolved
@@ -44,11 +44,7 @@
 
 	@Configuration
 	@ConditionalOnBean(DiscoveryClient.class)
-<<<<<<< HEAD
 	@ConditionalOnProperty(value = "spring.cloud.discovery.enabled", matchIfMissing = true)
-=======
-	@ConditionalOnProperty(prefix = "spring.cloud.discovery", name = "enabled", matchIfMissing = true)
->>>>>>> 17f55470
 	protected static class HealthConfiguration {
 
 		@Bean

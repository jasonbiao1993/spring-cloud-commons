/*
<<<<<<< HEAD
 * Copyright 2012-2019 the original author or authors.
=======
 * Copyright 2016-2019 the original author or authors.
>>>>>>> 77fd62d4
 *
 * Licensed under the Apache License, Version 2.0 (the "License");
 * you may not use this file except in compliance with the License.
 * You may obtain a copy of the License at
 *
 *      http://www.apache.org/licenses/LICENSE-2.0
 *
 * Unless required by applicable law or agreed to in writing, software
 * distributed under the License is distributed on an "AS IS" BASIS,
 * WITHOUT WARRANTIES OR CONDITIONS OF ANY KIND, either express or implied.
 * See the License for the specific language governing permissions and
 * limitations under the License.
 */

package org.springframework.cloud.client;

import org.junit.Test;

import org.springframework.beans.BeansException;
import org.springframework.boot.WebApplicationType;
import org.springframework.boot.autoconfigure.EnableAutoConfiguration;
import org.springframework.boot.builder.SpringApplicationBuilder;
import org.springframework.cloud.client.actuator.FeaturesEndpoint;
import org.springframework.cloud.client.actuator.HasFeatures;
import org.springframework.cloud.client.discovery.health.DiscoveryClientHealthIndicator;
import org.springframework.cloud.client.discovery.health.DiscoveryCompositeHealthIndicator;
import org.springframework.cloud.client.discovery.noop.NoopDiscoveryClientAutoConfiguration;
import org.springframework.context.ConfigurableApplicationContext;
import org.springframework.context.annotation.Bean;
import org.springframework.context.annotation.Configuration;
import org.springframework.context.annotation.Import;

import static org.assertj.core.api.Assertions.fail;
import static org.assertj.core.api.BDDAssertions.then;

/**
 * @author Spencer Gibb
 * @author Olga Maciaszek-Sharma
 */
public class CommonsClientAutoConfigurationTests {

	@Test
	public void beansCreatedNormally() {
		try (ConfigurableApplicationContext ctxt = init()) {
			then(ctxt.getBean(DiscoveryClientHealthIndicator.class)).isNotNull();
			then(ctxt.getBean(DiscoveryCompositeHealthIndicator.class)).isNotNull();
			then(ctxt.getBean(FeaturesEndpoint.class)).isNotNull();
			then(ctxt.getBeansOfType(HasFeatures.class).values()).isNotEmpty();
		}
	}

	@Test
	public void disableAll() {
		try (ConfigurableApplicationContext ctxt = init(
				"spring.cloud.discovery.enabled=false")) {
			assertBeanNonExistant(ctxt, DiscoveryClientHealthIndicator.class);
			assertBeanNonExistant(ctxt, DiscoveryCompositeHealthIndicator.class);
			then(ctxt.getBean(FeaturesEndpoint.class)).isNotNull(); // features
			// actuator
			// is
			// independent
			// of
			// discovery
			assertBeanNonExistant(ctxt, HasFeatures.class);
		}
	}

	@Test
	public void disableAllIndividually() {
		try (ConfigurableApplicationContext ctxt = init(
				"spring.cloud.discovery.client.health-indicator.enabled=false",
				"spring.cloud.discovery.client.composite-indicator.enabled=false",
				"spring.cloud.features.enabled=false")) {
			assertBeanNonExistant(ctxt, DiscoveryClientHealthIndicator.class);
			assertBeanNonExistant(ctxt, DiscoveryCompositeHealthIndicator.class);
			assertBeanNonExistant(ctxt, FeaturesEndpoint.class);
		}
	}

	@Test
	public void disableHealthIndicator() {
		try (ConfigurableApplicationContext ctxt = init(
				"spring.cloud.discovery.client.health-indicator.enabled=false")) {
			assertBeanNonExistant(ctxt, DiscoveryClientHealthIndicator.class);
			assertBeanNonExistant(ctxt, DiscoveryCompositeHealthIndicator.class);
		}
	}

	@Test
	public void conditionalOnDiscoveryEnabledWorks() {
		try (ConfigurableApplicationContext context = init(
				"spring.cloud.discovery.enabled=false")) {
			assertBeanNonExistant(context, TestBean.class);
		}
		try (ConfigurableApplicationContext context = init(
				"spring.cloud.discovery.enabled=true")) {
			assertThat(context.getBean(TestBean.class), is(notNullValue()));
		}
	}

	private void assertBeanNonExistant(ConfigurableApplicationContext ctxt,
			Class<?> beanClass) {
		try {
			ctxt.getBean(beanClass);
			fail("Bean of type " + beanClass + " should not have been created");
		}
		catch (BeansException e) {
			// should fail with exception
		}
	}

	protected ConfigurableApplicationContext init(String... pairs) {
		return new SpringApplicationBuilder().web(WebApplicationType.NONE)
				.sources(Config.class).properties(pairs).run();
	}

	@Configuration
	@EnableAutoConfiguration
	@Import({NoopDiscoveryClientAutoConfiguration.class, DiscoveryEnabledConfig.class})
	protected static class Config {

	}

<<<<<<< HEAD
=======
	@Configuration
	@ConditionalOnDiscoveryEnabled
	protected static class DiscoveryEnabledConfig {
		@Bean
		TestBean testBean() {
			return new TestBean();
		}
	}

	private static class TestBean {

	}

>>>>>>> 77fd62d4
}<|MERGE_RESOLUTION|>--- conflicted
+++ resolved
@@ -1,9 +1,5 @@
 /*
-<<<<<<< HEAD
  * Copyright 2012-2019 the original author or authors.
-=======
- * Copyright 2016-2019 the original author or authors.
->>>>>>> 77fd62d4
  *
  * Licensed under the Apache License, Version 2.0 (the "License");
  * you may not use this file except in compliance with the License.
@@ -127,8 +123,7 @@
 
 	}
 
-<<<<<<< HEAD
-=======
+
 	@Configuration
 	@ConditionalOnDiscoveryEnabled
 	protected static class DiscoveryEnabledConfig {
@@ -142,5 +137,4 @@
 
 	}
 
->>>>>>> 77fd62d4
 }
--- conflicted
+++ resolved
@@ -71,21 +71,12 @@
 					return new RsaSecretEncryptor(
 							new KeyStoreKeyFactory(keyStore.getLocation(),
 									keyStore.getPassword().toCharArray()).getKeyPair(
-<<<<<<< HEAD
 											keyStore.getAlias(),
 											keyStore.getSecret().toCharArray()),
-							this.key.getRsa().getAlgorithm(), this.key.getRsa().getSalt(),
-							this.key.getRsa().isStrong());
-				}
-
-=======
-									keyStore.getAlias(),
-									keyStore.getSecret().toCharArray()),
 							this.rsaProperties.getAlgorithm(), this.rsaProperties.getSalt(),
 							this.rsaProperties.isStrong());
 				} 
 				
->>>>>>> ee5034ee
 				throw new IllegalStateException("Invalid keystore location");
 			}
 
